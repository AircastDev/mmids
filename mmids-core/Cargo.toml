[package]
name = "mmids-core"
description = "Powerful and user friendly live video server"
authors = ["Matthew Shapiro <me@mshapiro.net>"]
version = "2.0.0-dev.2"
edition = "2018"
repository = "https://github.com/KallDrexx/mmids"
license = "MIT"
readme = "Readme.md"
documentation = "https://kalldrexx.github.io/mmids/"

[features]
tls-native = ["native-tls", "tokio-native-tls"]

[dependencies]
tokio = { version = "1.15", features = ["full"] }
futures = "0.3"
bytes = "1"
uuid = { version = "0.8", features = ["v4"] }
rml_rtmp = "0.6.1"
downcast-rs = "1.2.0"
thiserror = "1.0"
pest = "2.1"
pest_derive = "2.1"
cidr-utils = "0.5.5"
tracing = { version = "0.1", features = ["log"] }
hyper = { version = "0.14", features = ["full"] }
serde = { version = "1.0", features = ["derive"] }
serde_json = "1.0"
async-trait = "0.1.51"
async-recursion = "0.3.2"
byteorder = "1.4.3"
anyhow = "1.0.54"
<<<<<<< HEAD
tokio-util = "0.7"
=======

tokio-native-tls = { version = "0.3", optional = true }
native-tls = { version = "0.2", optional = true }
>>>>>>> aa2d3700
<|MERGE_RESOLUTION|>--- conflicted
+++ resolved
@@ -31,10 +31,7 @@
 async-recursion = "0.3.2"
 byteorder = "1.4.3"
 anyhow = "1.0.54"
-<<<<<<< HEAD
 tokio-util = "0.7"
-=======
 
 tokio-native-tls = { version = "0.3", optional = true }
 native-tls = { version = "0.2", optional = true }
->>>>>>> aa2d3700
